import '../styles/globals.css';
import '../styles/theme.css';

import type { AppProps } from 'next/app';
import { useState, useEffect } from 'react';
import { useRouter } from 'next/router';
import Link from 'next/link';
import { ThemeProvider } from 'next-themes';

import { api, setAccessToken } from '@wealthlog/common';
import { appWithTranslation } from 'next-i18next';
import nextI18NextConfig from '../next-i18next.config';

<<<<<<< HEAD
/* Public routes requiring no auth */
const PUBLIC_PATHS = ['/', '/login', '/register','/forgot-password'];
const isPublic = (p: string) => PUBLIC_PATHS.includes(p);
=======
// Types
type ThemeMode = 'light' | 'dark' | 'system';
>>>>>>> 0fc50b55

interface NavigationItem {
  href: string;
  label: string;
  icon: string;
  isActive?: boolean;
}

// Constants
const PUBLIC_PATHS = ['/', '/login', '/register', '/forgot-password'];

const NAVIGATION_ITEMS: NavigationItem[] = [
  { href: '/landing', label: 'Dashboard', icon: '🏠' },
  { href: '/accounts', label: 'Accounts', icon: '💼' },
  { href: '/trading', label: 'Trading', icon: '📈' },
  { href: '/real-estate', label: 'Real Estate', icon: '🏘️' },
  { href: '/expenses', label: 'Expenses', icon: '💳' },
  { href: '/loans', label: 'Loans', icon: '💰' },
  { href: '/forecasting', label: 'Forecasting', icon: '📊' },
  { href: '/settings/general', label: 'General Settings', icon: '⚙️' },
  { href: '/settings/trading', label: 'Trading Settings', icon: '🛠️' },
];

// Utilities
const isPublicRoute = (pathname: string): boolean => {
  return PUBLIC_PATHS.includes(pathname);
};

const getStoredTheme = (): ThemeMode => {
  if (typeof window === 'undefined') return 'system';
  return (localStorage.getItem('displayMode') as ThemeMode) || 'system';
};

// Components
interface NavigationLinkProps {
  item: NavigationItem;
  isCollapsed?: boolean;
  onNavigate?: () => void;
}

const NavigationLink = ({ item, isCollapsed = false, onNavigate }: NavigationLinkProps) => {
  const router = useRouter();
  const isActive = router.pathname === item.href;

  return (
    <Link href={item.href} legacyBehavior>
      <a
        onClick={onNavigate}
        className={`
          group flex items-center gap-3 px-4 py-3 rounded-lg
          transition-all duration-200 ease-in-out
          ${isActive 
            ? 'bg-white/20 text-white font-semibold' 
            : 'text-white/80 hover:bg-white/10 hover:text-white'
          }
          ${isCollapsed ? 'justify-center' : ''}
        `}
        title={isCollapsed ? item.label : undefined}
      >
        <span className="text-lg">{item.icon}</span>
        {!isCollapsed && (
          <span className="truncate text-sm font-medium">
            {item.label}
          </span>
        )}
      </a>
    </Link>
  );
};

const LoadingScreen = () => (
  <div className="flex items-center justify-center min-h-screen bg-gray-50">
    <div className="flex flex-col items-center space-y-4">
      <div className="animate-spin rounded-full h-12 w-12 border-b-2 border-blue-600"></div>
      <p className="text-gray-600 font-medium">Loading WealthLog...</p>
    </div>
  </div>
);

// Main App Component
function MyApp({ Component, pageProps }: AppProps) {
  const router = useRouter();

  // State
  const [themeMode, setThemeMode] = useState<ThemeMode>('system');
  const [isDrawerOpen, setIsDrawerOpen] = useState(false);
  const [isSidebarCollapsed, setIsSidebarCollapsed] = useState(false);
  const [isCheckingAuth, setIsCheckingAuth] = useState(true);
  const [isAuthenticated, setIsAuthenticated] = useState(false);
  
  // Initialize theme from localStorage
  useEffect(() => {
    setThemeMode(getStoredTheme());
  }, []);

  // Persist theme changes
  useEffect(() => {
    if (typeof window !== 'undefined') {
      localStorage.setItem('displayMode', themeMode);
    }
  }, [themeMode]);

  // Fetch user settings
  useEffect(() => {
    const fetchUserSettings = async () => {
      try {
        const { data } = await api.get('/settings');
        if (data?.displayMode) {
          setThemeMode(data.displayMode as ThemeMode);
        }
      } catch (error) {
        console.warn('Failed to fetch user settings:', error);
      }
    };

    fetchUserSettings();
  }, []);

  // Authentication check
  useEffect(() => {
    if (isPublicRoute(router.pathname)) {
      setIsCheckingAuth(false);
      return;
    }

    const checkAuthentication = async () => {
      try {
        await api.get('/auth/me');
        setIsAuthenticated(true);
      } catch (error) {
        setIsAuthenticated(false);
        router.replace('/login');
      } finally {
        setIsCheckingAuth(false);
      }
    };

    checkAuthentication();
  }, [router.pathname]);

  // Close drawer on route change
  useEffect(() => {
    setIsDrawerOpen(false);
  }, [router.pathname]);

  // Handlers
  const handleLogout = async () => {
    try {
      await api.post('/auth/logout');
    } catch (error) {
      console.error('Logout error:', error);
    } finally {
      setAccessToken(null);
      setIsAuthenticated(false);
      router.push('/login');
    }
  };

  const handleLogoClick = () => {
    router.push('/landing');
    setIsDrawerOpen(false);
  };

  // Render conditions
  if (isCheckingAuth) {
    return (
      <ThemeProvider 
        attribute="class" 
        defaultTheme="system" 
        forcedTheme={themeMode === 'system' ? undefined : themeMode}
      >
        <LoadingScreen />
      </ThemeProvider>
    );
  }

  if (isPublicRoute(router.pathname)) {
    return (
      <ThemeProvider 
        attribute="class" 
        defaultTheme="system" 
        forcedTheme={themeMode === 'system' ? undefined : themeMode}
      >
        <Component {...pageProps} />
      </ThemeProvider>
    );
  }

  if (!isAuthenticated) {
    return null;
  }

  // Main layout
  return (
    <ThemeProvider 
      attribute="class" 
      defaultTheme="system" 
      forcedTheme={themeMode === 'system' ? undefined : themeMode}
    >
      <div className="flex min-h-screen bg-gray-50 dark:bg-gray-900">
        
        {/* Desktop Sidebar */}
        <aside 
          className={`
            hidden md:flex flex-col h-screen
            transition-all duration-300 ease-in-out
            ${isSidebarCollapsed ? 'w-20' : 'w-64'}
            bg-gradient-to-b from-blue-600 to-blue-700
            border-r border-blue-500/20
            shadow-xl
          `}
        >
          {/* Header */}
          <header 
            className="flex items-center gap-3 p-6 cursor-pointer hover:bg-white/5 transition-colors"
            onClick={handleLogoClick}
          >
            <img 
              src="/logo.png" 
              alt="WealthLog" 
              className="h-8 w-8 object-contain"
            />
            {!isSidebarCollapsed && (
              <h1 className="text-white font-bold text-xl tracking-tight">
                WealthLog
              </h1>
            )}
          </header>

          {/* Navigation */}
          <nav className="flex-1 px-4 space-y-2 overflow-y-auto">
            {NAVIGATION_ITEMS.map((item) => (
              <NavigationLink
                key={item.href}
                item={item}
                isCollapsed={isSidebarCollapsed}
              />
            ))}
          </nav>

          {/* Footer */}
          <footer className="p-4 space-y-3 border-t border-white/10">
            {/* Collapse toggle */}
            <button
              onClick={() => setIsSidebarCollapsed(!isSidebarCollapsed)}
              className="
                w-full py-2 rounded-lg
                bg-white/10 hover:bg-white/20
                text-white font-medium
                transition-all duration-200
                flex items-center justify-center
              "
              title={isSidebarCollapsed ? 'Expand sidebar' : 'Collapse sidebar'}
            >
              <span className="text-lg">
                {isSidebarCollapsed ? '→' : '←'}
              </span>
            </button>

            {/* Logout button */}
            {!isSidebarCollapsed && (
              <button
                onClick={handleLogout}
                className="
                  w-full py-3 rounded-lg
                  bg-white text-blue-600
                  hover:bg-gray-100
                  font-semibold text-sm
                  transition-all duration-200
                  shadow-md hover:shadow-lg
                "
              >
                Logout
              </button>
            )}
          </footer>
        </aside>

        {/* Mobile overlay */}
        <div 
          className={`
            fixed inset-0 z-40 
            bg-black/40 backdrop-blur-sm
            transition-all duration-300
            ${isDrawerOpen ? 'opacity-100 visible' : 'opacity-0 invisible'}
          `}
          onClick={() => setIsDrawerOpen(false)}
        />

        {/* Mobile drawer */}
        <aside 
          className={`
            fixed inset-y-0 left-0 z-50 w-72
            bg-gradient-to-b from-blue-600 to-blue-700
            transform transition-transform duration-300 ease-in-out
            ${isDrawerOpen ? 'translate-x-0' : '-translate-x-full'}
            shadow-2xl
          `}
        >
          {/* Mobile header */}
          <header 
            className="flex items-center gap-3 p-6 border-b border-white/10"
            onClick={handleLogoClick}
          >
            <img 
              src="/logo.png" 
              alt="WealthLog" 
              className="h-8 w-8 object-contain"
            />
            <h1 className="text-white font-bold text-xl tracking-tight">
              WealthLog
            </h1>
          </header>

          {/* Mobile navigation */}
          <nav className="flex-1 px-4 py-4 space-y-2 overflow-y-auto">
            {NAVIGATION_ITEMS.map((item) => (
              <NavigationLink
                key={item.href}
                item={item}
                onNavigate={() => setIsDrawerOpen(false)}
              />
            ))}
          </nav>

          {/* Mobile footer */}
          <footer className="p-4 border-t border-white/10">
            <button
              onClick={handleLogout}
              className="
                w-full py-3 rounded-lg
                bg-white text-blue-600
                hover:bg-gray-100
                font-semibold text-sm
                transition-all duration-200
                shadow-md
              "
            >
              Logout
            </button>
          </footer>
        </aside>

        {/* Main content */}
        <div className="flex-1 flex flex-col">
          {/* Mobile top bar */}
          <header className="md:hidden bg-white dark:bg-gray-800 border-b border-gray-200 dark:border-gray-700 shadow-sm">
            <div className="flex items-center justify-between px-4 py-3">
              <button
                onClick={() => setIsDrawerOpen(true)}
                className="
                  p-2 rounded-lg
                  text-gray-600 dark:text-gray-300
                  hover:bg-gray-100 dark:hover:bg-gray-700
                  transition-colors duration-200
                "
                aria-label="Open navigation menu"
              >
                <svg className="w-6 h-6" fill="none" stroke="currentColor" viewBox="0 0 24 24">
                  <path strokeLinecap="round" strokeLinejoin="round" strokeWidth={2} d="M4 6h16M4 12h16M4 18h16" />
                </svg>
              </button>

              <h1 
                className="text-lg font-bold text-gray-900 dark:text-white cursor-pointer"
                onClick={handleLogoClick}
              >
                WealthLog
              </h1>

              <div className="w-10" />
            </div>
          </header>

          {/* Page content */}
          <main className="flex-1 overflow-y-auto bg-white dark:bg-gray-900">
            <Component {...pageProps} />
          </main>
        </div>
      </div>
    </ThemeProvider>
  );
}

export default appWithTranslation(MyApp, nextI18NextConfig);<|MERGE_RESOLUTION|>--- conflicted
+++ resolved
@@ -11,14 +11,13 @@
 import { appWithTranslation } from 'next-i18next';
 import nextI18NextConfig from '../next-i18next.config';
 
-<<<<<<< HEAD
+
 /* Public routes requiring no auth */
 const PUBLIC_PATHS = ['/', '/login', '/register','/forgot-password'];
 const isPublic = (p: string) => PUBLIC_PATHS.includes(p);
-=======
-// Types
+
 type ThemeMode = 'light' | 'dark' | 'system';
->>>>>>> 0fc50b55
+
 
 interface NavigationItem {
   href: string;

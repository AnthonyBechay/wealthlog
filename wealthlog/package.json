--- conflicted
+++ resolved
@@ -16,12 +16,5 @@
 
   "devDependencies": {
     "turbo": "^2.4.4"
-<<<<<<< HEAD
-  },
-  "dependencies": {
-    "react-icons": "^5.5.0",
-    "recharts": "^2.15.3"
-=======
->>>>>>> 649187d0
   }
 }